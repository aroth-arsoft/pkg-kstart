--- conflicted
+++ resolved
@@ -4,11 +4,7 @@
 # suite programs.  These are intentionally put into the main package rather
 # than in a separate namespace.
 #
-<<<<<<< HEAD
-# Written by Russ Allbery <rra@stanford.edu>
-=======
 # Written by Russ Allbery <eagle@eyrie.org>
->>>>>>> 4542c036
 # Copyright 2007, 2008, 2009
 #     The Board of Trustees of the Leland Stanford Junior University
 #
@@ -90,11 +86,7 @@
     unless ($flags) {
         ($flags) = ($output =~ / Flags\s+Principal\n(?:\S+\s+){6}(\S+)/);
     }
-<<<<<<< HEAD
-    return ($default, $service, $flags);
-=======
     return wantarray ? ($default, $service, $flags) : $default;
->>>>>>> 4542c036
 }
 
 # Run tokens and return true if we have an AFS token, false otherwise.
