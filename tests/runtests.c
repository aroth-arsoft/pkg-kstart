--- conflicted
+++ resolved
@@ -55,11 +55,7 @@
  * Harness <http://www.eyrie.org/~eagle/software/c-tap-harness/>.
  *
  * Copyright 2000, 2001, 2004, 2006, 2007, 2008, 2009, 2010, 2011
-<<<<<<< HEAD
- *     Russ Allbery <rra@stanford.edu>
-=======
  *     Russ Allbery <eagle@eyrie.org>
->>>>>>> 4542c036
  *
  * Permission is hereby granted, free of charge, to any person obtaining a
  * copy of this software and associated documentation files (the "Software"),
