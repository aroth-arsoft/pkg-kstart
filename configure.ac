--- conflicted
+++ resolved
@@ -1,26 +1,16 @@
 dnl Autoconf configuration for kstart.
 dnl
-<<<<<<< HEAD
-dnl Written by Russ Allbery <rra@stanford.edu>
-dnl Copyright 2000, 2001, 2002, 2003, 2004, 2005, 2006, 2007, 2008, 2009, 2010
-dnl     2011 The Board of Trustees of the Leland Stanford Junior University
-=======
 dnl Written by Russ Allbery <eagle@eyrie.org>
 dnl Copyright 2000, 2001, 2002, 2003, 2004, 2005, 2006, 2007, 2008, 2009, 2010
 dnl     2011, 2014
 dnl     The Board of Trustees of the Leland Stanford Junior University
->>>>>>> 4542c036
 dnl
 dnl This file is free software; the authors give unlimited permission to copy
 dnl and/or distribute it, with or without modifications, as long as this
 dnl notice is preserved.
 
 AC_PREREQ([2.64])
-<<<<<<< HEAD
-AC_INIT([kstart], [4.1], [rra@stanford.edu])
-=======
 AC_INIT([kstart], [4.1], [eagle@eyrie.org])
->>>>>>> 4542c036
 AC_CONFIG_AUX_DIR([build-aux])
 AC_CONFIG_LIBOBJ_DIR([portable])
 AC_CONFIG_MACRO_DIR([m4])
@@ -30,10 +20,7 @@
 
 AC_PROG_CC
 AC_USE_SYSTEM_EXTENSIONS
-<<<<<<< HEAD
-=======
 AC_SYS_LARGEFILE
->>>>>>> 4542c036
 AM_PROG_CC_C_O
 m4_ifdef([AM_PROG_AR], [AM_PROG_AR])
 AC_PROG_INSTALL
