dnl Test for a libkafs library or replacement.
dnl
dnl Check for a working libkafs library, and if not present, check how we can
dnl simulate what one would do ourselves, adding the appropriate things to
dnl LIBOBJS.  Provides the --with-libkafs configure option specify a
dnl non-standard path to libkafs or (as --without-libkafs) to force use of the
dnl internal implementation; --with-libkafs-include and --with-libkafs-lib to
dnl specify paths at a more granular level; and --with-afs,
dnl --with-afs-include, and --with-afs-lib configure options to specify the
dnl location of the AFS libraries.
dnl
dnl Provides the macro RRA_LIB_KAFS and sets the substition variables
dnl KAFS_CPPFLAGS, KAFS_LDFLAGS, and KAFS_LIBS.  If Kerberos libraries may be
dnl needed, LIBS and LDFLAGS must already be set appropriately before calling
dnl this.  Also provides RRA_LIB_KAFS_SWITCH to set CPPFLAGS, LDFLAGS, and
dnl LIBS to include libkafs, saving the current values first, and
dnl RRA_LIB_KAFS_RESTORE to restore those settings to before the last
dnl RRA_LIB_KFS_SWITCH.
dnl
dnl Sets HAVE_K_HASAFS if the k_hasafs function was found in a libkafs
dnl library.  Sets HAVE_LSETPAG if building against the AFS libraries and the
dnl lsetpag function is present.  Sets HAVE_KAFS_REPLACEMENT if building the
dnl replacement kafs library.  Defines HAVE_KAFS_DARWIN8, HAVE_KAFS_DARWIN10,
dnl HAVE_KAFS_LINUX, HAVE_KAFS_SOLARIS, or HAVE_KAFS_SYSCALL as appropriate if
dnl the replacement kafs library is needed.
<<<<<<< HEAD
dnl
dnl If building a replacement library is needed, sets rra_build_kafs to true.
dnl Otherwise, sets it to false.  This is intended for use with an Automake
dnl conditional, but the Automake conditional isn't set directly by this macro
dnl since AFS support may be optional in the larger package.
dnl
dnl Depends on RRA_SET_LDFLAGS.
dnl
dnl The canonical version of this file is maintained in the rra-c-util
dnl package, available at <http://www.eyrie.org/~eagle/software/rra-c-util/>.
dnl
dnl Written by Russ Allbery <rra@stanford.edu>
dnl Copyright 2008, 2009, 2010
dnl     The Board of Trustees of the Leland Stanford Junior University
dnl
=======
dnl
dnl If building a replacement library is needed, sets rra_build_kafs to true.
dnl Otherwise, sets it to false.  This is intended for use with an Automake
dnl conditional, but the Automake conditional isn't set directly by this macro
dnl since AFS support may be optional in the larger package.
dnl
dnl Depends on RRA_SET_LDFLAGS.
dnl
dnl The canonical version of this file is maintained in the rra-c-util
dnl package, available at <http://www.eyrie.org/~eagle/software/rra-c-util/>.
dnl
dnl Written by Russ Allbery <eagle@eyrie.org>
dnl Copyright 2008, 2009, 2010
dnl     The Board of Trustees of the Leland Stanford Junior University
dnl
>>>>>>> 4542c036
dnl This file is free software; the authors give unlimited permission to copy
dnl and/or distribute it, with or without modifications, as long as this
dnl notice is preserved.

dnl Save the current CPPFLAGS, LDFLAGS, and LIBS settings and switch to
dnl versions that include the libkafs flags.  Used as a wrapper, with
dnl RRA_LIB_KAFS_RESTORE, around tests.
AC_DEFUN([RRA_LIB_KAFS_SWITCH],
[rra_kafs_save_CPPFLAGS="$CPPFLAGS"
 rra_kafs_save_LDFLAGS="$LDFLAGS"
 rra_kafs_save_LIBS="$LIBS"
 CPPFLAGS="$KAFS_CPPFLAGS $CPPFLAGS"
 LDFLAGS="$KAFS_LDFLAGS $LDFLAGS"
 LIBS="$KAFS_LIBS $LIBS"])

dnl Restore CPPFLAGS, LDFLAGS, and LIBS to their previous values (before
dnl RRA_LIB_KAFS_SWITCH was called).
AC_DEFUN([RRA_LIB_KAFS_RESTORE],
[CPPFLAGS="$rra_kafs_save_CPPFLAGS"
 LDFLAGS="$rra_kafs_save_LDFLAGS"
 LIBS="$rra_kafs_save_LIBS"])

dnl Set KAFS_CPPFLAGS and KAFS_LDFLAGS based on rra_kafs_root,
dnl rra_kafs_libdir, rra_kafs_includedir, rra_afs_root, rra_afs_libdir, and
dnl rra_afs_includedir.
AC_DEFUN([_RRA_LIB_KAFS_PATHS],
[KAFS_LDFLAGS=
 AS_IF([test x"$rra_kafs_libdir" != x],
    [KAFS_LDFLAGS="-L$rra_kafs_libdir"],
    [AS_IF([test x"$rra_kafs_root" != x],
        [RRA_SET_LDFLAGS([KAFS_LDFLAGS], [$rra_kafs_root])])])
 AS_IF([test x"$rra_kafs_includedir" != x],
    [KAFS_CPPFLAGS="-I$rra_kafs_includedir"],
    [AS_IF([test x"$rra_kafs_root" != x],
        [AS_IF([test x"$rra_kafs_root" != x/usr],
            [KAFS_CPPFLAGS="-I${rra_kafs_root}/include"])])])
 AS_IF([test x"$rra_afs_libdir" != x],
    [KAFS_LDFLAGS="$KAFS_LDFLAGS -L$rra_afs_libdir"],
    [AS_IF([test x"$rra_afs_root" != x],
        [RRA_SET_LDFLAGS([KAFS_LDFLAGS], [$rra_afs_root])])
         RRA_SET_LDFLAGS([KAFS_LDFLAGS], [$rra_afs_root], [afs])])
 AS_IF([test x"$rra_afs_includedir" != x],
    [KAFS_CPPFLAGS="-I$rra_afs_includedir"],
    [AS_IF([test x"$rra_afs_root" != x],
        [AS_IF([test x"$rra_afs_root" != x/usr],
            [KAFS_CPPFLAGS="$KAFS_CPPFLAGS -I${rra_afs_root}/include"])])])])

dnl Probe for lsetpag in the AFS libraries.  This is required on AIX and IRIX
dnl since we can't use the regular syscall interface there.
AC_DEFUN([_RRA_LIB_KAFS_LSETPAG],
[RRA_LIB_KAFS_SWITCH
 LIBS=
 AC_SEARCH_LIBS([pthread_getspecific], [pthread])
 AC_SEARCH_LIBS([res_search], [resolv], [],
    [AC_SEARCH_LIBS([__res_search], [resolv])])
 AC_SEARCH_LIBS([gethostbyname], [nsl])
 AC_SEARCH_LIBS([socket], [socket], [],
    [AC_CHECK_LIB([nsl], [socket], [LIBS="-lnsl -lsocket $LIBS"], [],
        [-lsocket])])
 rra_kafs_extra="$LIBS"
 LIBS="$rra_kafs_save_LIBS"
 AC_CHECK_LIB([afsauthent], [lsetpag],
    [KAFS_LIBS="-lafsauthent -lafsrpc $rra_kafs_extra"
     AC_DEFINE([HAVE_LSETPAG], [1],
        [Define to 1 if you have the OpenAFS lsetpag function.])],
    [AC_CHECK_LIB([sys], [lsetpag],
        [KAFS_LIBS="-lsys $rra_kafs_extra"
         AC_DEFINE([HAVE_LSETPAG], [1],
            [Define to 1 if you have the OpenAFS lsetpag function.])], [],
        [$rra_kafs_extra])],
    [-lafsrpc $rra_kafs_extra])
 AC_CHECK_HEADERS([afs/afssyscalls.h])
 RRA_LIB_KAFS_RESTORE])

dnl The public entry point.  Sets up the --with options and then decides what
dnl to do based on the system.  Either RRA_LIB_KRB5 or RRA_LIB_KRB5_OPTIONAL
dnl must be called before this function or the Heimdal libkafs may not be
dnl available.
AC_DEFUN([RRA_LIB_KAFS],
[AC_REQUIRE([AC_CANONICAL_HOST])
 rra_libkafs=true
 rra_build_kafs=false
 KAFS_CPPFLAGS=
 KAFS_LDFLAGS=
 KAFS_LIBS=
 AC_SUBST([KAFS_CPPFLAGS])
 AC_SUBST([KAFS_LDFLAGS])
 AC_SUBST([KAFS_LIBS])

 dnl In addition to the normal path-finding options, support --without-libkafs
 dnl to force always using the internal AFS syscall code.
 AC_ARG_WITH([libkafs],
    AC_HELP_STRING([--with-libkafs=DIR],
        [Location of kafs headers and libraries]),
    [AS_IF([test x"$withval" = xno],
        [rra_libkafs=false],
        [AS_IF([test x"$withval" != xyes], [rra_krb5_root="$withval"])])])
 AC_ARG_WITH([libkafs-include],
    [AS_HELP_STRING([--with-libkafs-include=DIR],
        [Location of kafs headers])],
    [AS_IF([test x"$withval" != xyes && test x"$withval" != xno],
        [rra_kafs_includedir="$withval"])])
 AC_ARG_WITH([libkafs-lib],
    [AS_HELP_STRING([--with-libkafs-lib=DIR],
        [Location of kafs libraries])],
    [AS_IF([test x"$withval" != xyes && test x"$withval" != xno],
        [rra_kafs_libdir="$withval"])])

 dnl The location of the AFS headers and libraries.  We may not use these
 dnl results, but configure always includes the prompt, so always handle them.
 dnl This should probably be in a separate macro file.
 AC_ARG_WITH([afs],
    [AC_HELP_STRING([--with-afs=DIR],
        [Location of AFS headers and libraries])],
    [AS_IF([test x"$withval" != xno && test x"$withval" != xyes],
        [rra_afs_root="$withval"])])
 AC_ARG_WITH([afs-include],
    [AS_HELP_STRING([--with-afs-include=DIR],
        [Location of AFS headers])],
    [AS_IF([test x"$withval" != xyes && test x"$withval" != xno],
        [rra_afs_includedir="$withval"])])
 AC_ARG_WITH([afs-lib],
    [AS_HELP_STRING([--with-afs-lib=DIR],
        [Location of AFS libraries])],
    [AS_IF([test x"$withval" != xyes && test x"$withval" != xno],
        [rra_afs_libdir="$withval"])])

 dnl If we may use the system libkafs, see if we can find one.  Enable the
 dnl Kerberos libraries if we found any, in case libkafs depends on Kerberos.
 AC_CHECK_HEADERS([sys/ioccom.h])
 AS_IF([test x"$rra_libkafs" != xfalse],
    [_RRA_LIB_KAFS_PATHS
     AS_IF([test x"$rra_use_kerberos" = xtrue],
         [RRA_LIB_KRB5_SWITCH])
     RRA_LIB_KAFS_SWITCH
     AC_CHECK_LIB([kafs], [k_hasafs],
        [KAFS_LIBS="-lkafs"
         AC_CHECK_HEADERS([kafs.h])],
        [AC_CHECK_LIB([kopenafs], [k_hasafs],
            [KAFS_LIBS="-lkopenafs"
             AC_CHECK_HEADERS([kopenafs.h])],
            [rra_libkafs=false])])
     RRA_LIB_KAFS_RESTORE
     RRA_LIB_KAFS_SWITCH
     AC_CHECK_FUNCS([k_pioctl])
     AC_REPLACE_FUNCS([k_haspag])
     RRA_LIB_KAFS_RESTORE
     AS_IF([test x"$rra_use_kerberos" = xtrue],
         [RRA_LIB_KRB5_RESTORE])])

 dnl If we found a libkafs, we have k_hasafs.  Set the appropriate
 dnl preprocessor define.  Otherwise, we'll use our portability layer.
 AS_IF([test x"$rra_libkafs" = xtrue],
    [AC_DEFINE([HAVE_K_HASAFS], 1,
        [Define to 1 if you have the k_hasafs function.])],
    [AC_LIBOBJ([k_haspag])
     AS_CASE([$host],
        [[*-apple-darwin[89]*]],
        [rra_build_kafs=true
         AC_DEFINE([HAVE_KAFS_REPLACEMENT], [1],
            [Define to 1 if the libkafs replacement is built.])
         AC_DEFINE([HAVE_KAFS_DARWIN8], [1],
            [Define to 1 to use the Mac OS X 10.4 /dev interface.])],

        [*-apple-darwin1*],
        [rra_build_kafs=true
         AC_DEFINE([HAVE_KAFS_REPLACEMENT], [1],
            [Define to 1 if the libkafs replacement is built.])
         AC_DEFINE([HAVE_KAFS_DARWIN10], [1],
            [Define to 1 to use the Mac OS X 10.6 /dev interface.])],

        [*-aix*|*-irix*],
        [_RRA_LIB_KAFS_LSETPAG],

        [*-linux*],
        [rra_build_kafs=true
         AC_DEFINE([HAVE_KAFS_REPLACEMENT], [1],
            [Define to 1 if the libkafs replacement is built.])
         AC_DEFINE([HAVE_KAFS_LINUX], [1],
            [Define to 1 to use the Linux AFS /proc interface.])],

        [[*-solaris2.1[12345678]*]],
        [rra_build_kafs=true
         AC_DEFINE([HAVE_KAFS_REPLACEMENT], [1],
            [Define to 1 if the libkafs replacement is built.])
         AC_DEFINE([HAVE_KAFS_SOLARIS], [1],
            [Define to 1 to use the Solaris 11 /dev interface.])
         AC_DEFINE([_REENTRANT], [1],
            [Define to 1 on Solaris for threaded errno handling.])],

        [*],
        [rra_build_kafs=true
         _RRA_LIB_KAFS_PATHS
         RRA_LIB_KAFS_SWITCH
         AC_CHECK_HEADERS([afs/param.h], [],
            [AC_MSG_ERROR([need afs/param.h to build libkafs replacement])])
         RRA_LIB_KAFS_RESTORE
         AC_DEFINE([HAVE_KAFS_REPLACEMENT], [1],
            [Define to 1 if the libkafs replacement is built.])
         AC_DEFINE([HAVE_KAFS_SYSCALL], [1],
            [Define to 1 to use the AFS syscall interface.])
         AC_DEFINE([_REENTRANT], [1],
            [Define to 1 on Solaris for threaded errno handling.])])])])<|MERGE_RESOLUTION|>--- conflicted
+++ resolved
@@ -23,7 +23,6 @@
 dnl replacement kafs library.  Defines HAVE_KAFS_DARWIN8, HAVE_KAFS_DARWIN10,
 dnl HAVE_KAFS_LINUX, HAVE_KAFS_SOLARIS, or HAVE_KAFS_SYSCALL as appropriate if
 dnl the replacement kafs library is needed.
-<<<<<<< HEAD
 dnl
 dnl If building a replacement library is needed, sets rra_build_kafs to true.
 dnl Otherwise, sets it to false.  This is intended for use with an Automake
@@ -35,27 +34,10 @@
 dnl The canonical version of this file is maintained in the rra-c-util
 dnl package, available at <http://www.eyrie.org/~eagle/software/rra-c-util/>.
 dnl
-dnl Written by Russ Allbery <rra@stanford.edu>
-dnl Copyright 2008, 2009, 2010
-dnl     The Board of Trustees of the Leland Stanford Junior University
-dnl
-=======
-dnl
-dnl If building a replacement library is needed, sets rra_build_kafs to true.
-dnl Otherwise, sets it to false.  This is intended for use with an Automake
-dnl conditional, but the Automake conditional isn't set directly by this macro
-dnl since AFS support may be optional in the larger package.
-dnl
-dnl Depends on RRA_SET_LDFLAGS.
-dnl
-dnl The canonical version of this file is maintained in the rra-c-util
-dnl package, available at <http://www.eyrie.org/~eagle/software/rra-c-util/>.
-dnl
 dnl Written by Russ Allbery <eagle@eyrie.org>
 dnl Copyright 2008, 2009, 2010
 dnl     The Board of Trustees of the Leland Stanford Junior University
 dnl
->>>>>>> 4542c036
 dnl This file is free software; the authors give unlimited permission to copy
 dnl and/or distribute it, with or without modifications, as long as this
 dnl notice is preserved.
