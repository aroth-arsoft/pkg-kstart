--- conflicted
+++ resolved
@@ -7,11 +7,7 @@
  * The canonical version of this file is maintained in the rra-c-util package,
  * which can be found at <http://www.eyrie.org/~eagle/software/rra-c-util/>.
  *
-<<<<<<< HEAD
- * Written by Russ Allbery <rra@stanford.edu>
-=======
  * Written by Russ Allbery <eagle@eyrie.org>
->>>>>>> 4542c036
  *
  * The authors hereby relinquish any claim to any copyright that they may have
  * in this work, whether granted under contract or by operation of law or
