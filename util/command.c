--- conflicted
+++ resolved
@@ -3,11 +3,7 @@
  *
  * Run a command, possibly a long-running one for which we need to wait.
  *
-<<<<<<< HEAD
- * Written by Russ Allbery <rra@stanford.edu>
-=======
  * Written by Russ Allbery <eagle@eyrie.org>
->>>>>>> 4542c036
  * Copyright 1995, 1996, 1997, 1999, 2000, 2001, 2002, 2004, 2005, 2007,
  *     2008, 2009
  *     The Board of Trustees of the Leland Stanford Junior. University
