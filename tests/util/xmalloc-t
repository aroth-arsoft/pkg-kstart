#! /bin/sh
#
# Test suite for xmalloc and friends.
#
# The canonical version of this file is maintained in the rra-c-util package,
# which can be found at <http://www.eyrie.org/~eagle/software/rra-c-util/>.
#
# Written by Russ Allbery <rra@stanford.edu>
<<<<<<< HEAD
# Copyright 2008, 2009, 2010 Board of Trustees, Leland Stanford Jr. University
# Copyright 2004, 2005, 2006
#     by Internet Systems Consortium, Inc. ("ISC")
# Copyright 1991, 1994, 1995, 1996, 1997, 1998, 1999, 2000, 2001, 2002,
#     2003 by The Internet Software Consortium and Rich Salz
=======
# Copyright 2000, 2001, 2006 Russ Allbery <rra@stanford.edu>
# Copyright 2008, 2009, 2010
#     The Board of Trustees of the Leland Stanford Junior University
#
# Permission is hereby granted, free of charge, to any person obtaining a
# copy of this software and associated documentation files (the "Software"),
# to deal in the Software without restriction, including without limitation
# the rights to use, copy, modify, merge, publish, distribute, sublicense,
# and/or sell copies of the Software, and to permit persons to whom the
# Software is furnished to do so, subject to the following conditions:
#
# The above copyright notice and this permission notice shall be included in
# all copies or substantial portions of the Software.
>>>>>>> 651803e7
#
# THE SOFTWARE IS PROVIDED "AS IS", WITHOUT WARRANTY OF ANY KIND, EXPRESS OR
# IMPLIED, INCLUDING BUT NOT LIMITED TO THE WARRANTIES OF MERCHANTABILITY,
# FITNESS FOR A PARTICULAR PURPOSE AND NONINFRINGEMENT.  IN NO EVENT SHALL
# THE AUTHORS OR COPYRIGHT HOLDERS BE LIABLE FOR ANY CLAIM, DAMAGES OR OTHER
# LIABILITY, WHETHER IN AN ACTION OF CONTRACT, TORT OR OTHERWISE, ARISING
# FROM, OUT OF OR IN CONNECTION WITH THE SOFTWARE OR THE USE OR OTHER
# DEALINGS IN THE SOFTWARE.

. "$SOURCE/tap/libtap.sh"
cd "$BUILD/util"

# Run an xmalloc test.  Takes the description, the expectd exit status, the
# output, and the arguments.
ok_xmalloc () {
    local desc w_status w_output output status
    desc="$1"
    shift
    w_status="$1"
    shift
    w_output="$1"
    shift
    output=`./xmalloc "$@" 2>&1`
    status=$?
    if [ "$w_status" -ne 0 ] ; then
        output=`echo "$output" | sed 's/:.*//'`
    fi
    if [ $status = $w_status ] && [ x"$output" = x"$w_output" ] ; then
        ok "$desc" true
    elif [ $status = 2 ] ; then
        skip "no data limit support"
    else
        echo "#  saw: ($status) $output"
        echo "#  not: ($w_status) $w_output"
        ok "$desc" false
    fi
}

# Skip this test suite unless maintainer-mode tests are enabled.  All of the
# failures in automated testing have been problems with the assumptions around
# memory allocation or problems with the test suite, not problems with the
# underlying xmalloc code.
if [ -z "$RRA_MAINTAINER_TESTS" ] ; then
    skip_all 'xmalloc tests only run for maintainer'
fi

# Total tests.
plan 36

# First run the tests expected to succeed.
ok_xmalloc "malloc small"    0 "" "m" "21"      "0"
ok_xmalloc "malloc large"    0 "" "m" "3500000" "0"
ok_xmalloc "malloc zero"     0 "" "m" "0"       "0"
ok_xmalloc "realloc small"   0 "" "r" "21"      "0"
ok_xmalloc "realloc large"   0 "" "r" "3500000" "0"
ok_xmalloc "strdup small"    0 "" "s" "21"      "0"
ok_xmalloc "strdup large"    0 "" "s" "3500000" "0"
ok_xmalloc "strndup small"   0 "" "n" "21"      "0"
ok_xmalloc "strndup large"   0 "" "n" "3500000" "0"
ok_xmalloc "calloc small"    0 "" "c" "24"      "0"
ok_xmalloc "calloc large"    0 "" "c" "3500000" "0"
ok_xmalloc "asprintf small"  0 "" "a" "24"      "0"
ok_xmalloc "asprintf large"  0 "" "a" "3500000" "0"
ok_xmalloc "vasprintf small" 0 "" "v" "24"      "0"
ok_xmalloc "vasprintf large" 0 "" "v" "3500000" "0"

# Now limit our memory to 3.5MB and then try the large ones again, all of
# which should fail.
#
# The exact memory limits used here are essentially black magic.  They need to
# be large enough to allow the program to be loaded and do small allocations,
# but not so large that we can't reasonably expect to allocate that much
# memory normally.  3.5MB seems to work reasonably well on both Solaris and
# Linux.
#
# We assume that there are enough miscellaneous allocations that an allocation
# exactly as large as the limit will always fail.
ok_xmalloc "malloc fail" 1 \
    "failed to malloc 3500000 bytes at xmalloc.c line 38" \
    "m" "3500000" "3500000"
ok_xmalloc "realloc fail" 1 \
    "failed to realloc 3500000 bytes at xmalloc.c line 66" \
    "r" "3500000" "3500000"
ok_xmalloc "strdup fail" 1 \
    "failed to strdup 3500000 bytes at xmalloc.c line 97" \
    "s" "3500000" "3500000"
ok_xmalloc "strndup fail" 1 \
    "failed to strndup 3500000 bytes at xmalloc.c line 124" \
    "n" "3500000" "3500000"
ok_xmalloc "calloc fail" 1 \
    "failed to calloc 3500000 bytes at xmalloc.c line 148" \
    "c" "3500000" "3500000"
ok_xmalloc "asprintf fail" 1 \
    "failed to asprintf 3500000 bytes at xmalloc.c line 173" \
    "a" "3500000" "3500000"
ok_xmalloc "vasprintf fail" 1 \
    "failed to vasprintf 3500000 bytes at xmalloc.c line 195" \
    "v" "3500000" "3500000"

# Check our custom error handler.
ok_xmalloc "malloc custom"    1 "malloc 3500000 xmalloc.c 38" \
    "M" "3500000" "3500000"
ok_xmalloc "realloc custom"   1 "realloc 3500000 xmalloc.c 66" \
    "R" "3500000" "3500000"
ok_xmalloc "strdup custom"    1 "strdup 3500000 xmalloc.c 97" \
    "S" "3500000" "3500000"
ok_xmalloc "strndup custom"   1 "strndup 3500000 xmalloc.c 124" \
    "N" "3500000" "3500000"
ok_xmalloc "calloc custom"    1 "calloc 3500000 xmalloc.c 148" \
    "C" "3500000" "3500000"
ok_xmalloc "asprintf custom"  1 "asprintf 3500000 xmalloc.c 173" \
    "A" "3500000" "3500000"
ok_xmalloc "vasprintf custom" 1 "vasprintf 3500000 xmalloc.c 195" \
    "V" "3500000" "3500000"

# Check the smaller ones again just for grins.
ok_xmalloc "malloc retry"    0 "" "m" "21" "3500000"
ok_xmalloc "realloc retry"   0 "" "r" "32" "3500000"
ok_xmalloc "strdup retry"    0 "" "s" "64" "3500000"
ok_xmalloc "strndup retry"   0 "" "n" "20" "3500000"
ok_xmalloc "calloc retry"    0 "" "c" "24" "3500000"
ok_xmalloc "asprintf retry"  0 "" "a" "30" "3500000"
ok_xmalloc "vasprintf retry" 0 "" "v" "35" "3500000"<|MERGE_RESOLUTION|>--- conflicted
+++ resolved
@@ -6,13 +6,6 @@
 # which can be found at <http://www.eyrie.org/~eagle/software/rra-c-util/>.
 #
 # Written by Russ Allbery <rra@stanford.edu>
-<<<<<<< HEAD
-# Copyright 2008, 2009, 2010 Board of Trustees, Leland Stanford Jr. University
-# Copyright 2004, 2005, 2006
-#     by Internet Systems Consortium, Inc. ("ISC")
-# Copyright 1991, 1994, 1995, 1996, 1997, 1998, 1999, 2000, 2001, 2002,
-#     2003 by The Internet Software Consortium and Rich Salz
-=======
 # Copyright 2000, 2001, 2006 Russ Allbery <rra@stanford.edu>
 # Copyright 2008, 2009, 2010
 #     The Board of Trustees of the Leland Stanford Junior University
@@ -26,7 +19,6 @@
 #
 # The above copyright notice and this permission notice shall be included in
 # all copies or substantial portions of the Software.
->>>>>>> 651803e7
 #
 # THE SOFTWARE IS PROVIDED "AS IS", WITHOUT WARRANTY OF ANY KIND, EXPRESS OR
 # IMPLIED, INCLUDING BUT NOT LIMITED TO THE WARRANTIES OF MERCHANTABILITY,
