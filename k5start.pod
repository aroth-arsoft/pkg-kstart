=for stopwords
-bFhLnPqstvx keytab username kinit LDAP aklog HUP ALRM KRB5CCNAME AFS PAG
init AKLOG kstart krenew afslog Bense Allbery Navid Golpayegani
forwardable proxiable designator Ctrl-C

=head1 NAME

k5start - Obtain and optionally keep active a Kerberos ticket

=head1 SYNOPSIS

<<<<<<< HEAD
B<k5start> [B<-bFhLnPqstvx>] [B<-c> I<child pid file>] [B<-f> I<keytab>]
=======
B<k5start> [B<-abFhLnPqstvx>] [B<-c> I<child pid file>] [B<-f> I<keytab>]
>>>>>>> 4542c036
    [B<-g> I<group>] [B<-H> I<minutes>] [B<-I> I<service instance>]
    [B<-i> I<client instance>] [B<-K> I<minutes>] [B<-k> I<ticket cache>]
    [B<-l> I<time string>] [B<-m> I<mode>] [B<-o> I<owner>]
    [B<-p> I<pid file>] [B<-r> I<service realm>] [B<-S> I<service name>]
    [B<-u> I<client principal>] [I<principal> [I<command> ...]]

<<<<<<< HEAD
B<k5start> B<-U> B<-f> I<keytab> [B<-bFhLnPqstvx>] [B<-c> I<child pid file>]
=======
B<k5start> B<-U> B<-f> I<keytab> [B<-abFhLnPqstvx>] [B<-c> I<child pid file>]
>>>>>>> 4542c036
    [B<-g> I<group>] [B<-H> I<minutes>] [B<-I> I<service instance>]
    [B<-K> I<minutes>] [B<-k> I<ticket cache>] [B<-l> I<time string>]
    [B<-m> I<mode>] [B<-o> I<owner>] [B<-p> I<pid file>]
    [B<-r> I<service realm>] [B<-S> I<service name>] [I<command> ...]

=head1 DESCRIPTION

B<k5start> obtains and caches an initial Kerberos ticket-granting ticket
for a principal.  B<k5start> can be used as an alternative to B<kinit>,
but it is primarily intended to be used by programs that want to use a
keytab to obtain Kerberos credentials, such as a web server that needs to
authenticate to another service such as an LDAP server.

Normally, the principal for which to give tickets should be specified as
the first argument.  I<principal> may be either just a principal name
(including the optional instance) or a full principal and realm string.
The B<-u> and B<-i> options can be used as an alternative mechanism for
specifying the principal, but generally aren't as convenient.  If no
principal is given as either the first argument or the argument to the
B<-u> option, the client principal defaults to the Unix username of the
user running B<k5start> in the default local realm.

Optionally, a command may be given on the command line of B<k5start>.  If
so, that command is run after Kerberos authentication (and running
B<aklog> if desired), with the appropriate environment variables set to
point it to the right ticket cache.  B<k5start> will then continue
running, waking up periodically to refresh credentials slightly before
they would expire, until the command completes.  (The frequency with which
it wakes up to refresh credentials can still be controlled with the B<-K>
option.)  To run in this mode, the principal must either be specified as a
regular command-line argument or via the B<-U> option; the B<-u> and B<-i>
options may not be used.  Also, a keytab must be specified with B<-f> to
run a specific command.

The command will not be run using the shell, so if you want to use shell
metacharacters in the command with their special meaning, give C<sh -c
I<command>> as the command to run and quote I<command>.

If the command contains command-line options (like C<-c>), put -- on the
command line before the beginning of the command to tell B<k5start> to not
parse those options as its own.

When running a command, B<k5start> propagates HUP, TERM, INT, and QUIT
signals to the child process and does not exit when those signals are
received.  (If the propagated signal causes the child process to exit,
B<k5start> will then exit.)  This allows B<k5start> to react properly when
run under a command supervision system such as runit(8) or svscan(8) that
uses signals to control supervised commands, and to run interactive
commands that should receive Ctrl-C.

If a running B<k5start> receives an ALRM signal, it immediately refreshes
the ticket cache regardless of whether it is in danger of expiring.

=head1 OPTIONS

=over 4

=item B<-a>

When run with either the B<-K> flag or a command, always renew tickets
each time B<k5start> wakes up.  Without this option, B<k5start> will only
try to renew a ticket as often as necessary to prevent the ticket from
expiring.  With this option, B<k5start> will renew tickets according to
the interval specified with the B<-K> flag.

This behavior probably should have been the default behavior of B<-K>.
The default was not changed to avoid changes for existing users, but for
new applications, consider always using B<-a> with B<-K>.

This option can be useful to ensure that a ticket will always have a valid
lifetime over a certain value.  Without this option, the tickets in the
ticket cache may have a remaining lifetime as short as about 2 minutes
before B<k5start> renews them.  If a Kerberos-using program uses the
ticket lifetime to calculate the lifetime of a per-session context or
connection, this means that, without this option, that context may only be
valid for as little as 2 minutes.  With this option, the remaining
lifetime of the ticket at any given point will be at least as large as the
argument to B<-K>.

This option can also be useful if another program is manipulating the
ticket cache that B<k5start> is using.  For example, if another program is
automatically renewing a ticket more frequently than B<k5start>, then
B<k5start> will never see a ticket that is close to expiring and will
therefore, by default, never try to renew the ticket.  This means that
B<k5start> will also never renew AFS tokens, even if the B<-t> option was
given, since B<k5start> only renews AFS tokens after it successfully
renews a ticket.  If this option is specified in such a situation,
B<k5start> will renew its ticket every time it checks the ticket, so AFS
tokens will be renewed.

This argument is only valid in combination with either B<-K> or a command
to run.

=item B<-b>

After starting, detach from the controlling terminal and run in the
background.  This option only makes sense in combination with B<-K> or a
command that B<k5start> will be running and can only be used if a keytab
is specified with F<-f>.  B<k5start> will not background itself until
after it has tried authenticating once, so that any initial errors will
be reported, but it will then redirect output to F</dev/null> and no
subsequent errors will be reported.

If this flag is given, B<k5start> will also change directories to C</>.
All paths (such as to a command to run or a PID file) should therefore be
given as absolute, not relative, paths.

If used in conjunction with a command to run, that command will also run
in the background and will also have its input and output redirected to
F</dev/null>.  It will have to report any errors via some other mechanism
for the errors to be seen.

Note that on Mac OS X, the default ticket cache type is per-session and
using the B<-b> flag will disassociate B<k5start> from the existing ticket
cache.  When using B<-b> in conjunction with B<-K> on Mac OS X, you
probably also want to use the B<-k> flag to specify a ticket cache file
and force the use of a file cache.

When using this option, consider also using B<-L> to report B<k5start>
errors to syslog.

=item B<-c> I<child pid file>

Save the process ID (PID) of the child process into I<child pid file>.
I<child pid file> is created if it doesn't exist and overwritten if it
does exist.  This option is only allowed when a command was given on the
command line and is most useful in conjunction with B<-b> to allow
management of the running child process.

Note that, when used with B<-b>, the PID file is written out after
B<k5start> is backgrounded and changes its working directory to F</>, so
relative paths for the PID file will be relative to F</> (probably not
what you want).

=item B<-F>

Do not get forwardable tickets even if the local configuration says to get
forwardable tickets by default.  Without this flag, B<k5start> does
whatever the library default is.

=item B<-f> I<keytab>

Authenticate using the keytab I<keytab> rather than asking for a
password.  A key for the client principal must be present in I<keytab>.

=item B<-g> I<group>

After creating the ticket cache, change its group ownership to I<group>,
which may be either the name of a group or a numeric group ID.  Ticket
caches are created with C<0600> permissions by default, so this will have
no useful effect unless used with B<-m>.

=item B<-H> I<minutes>

Check for a happy ticket, defined as one that has a remaining lifetime of
at least I<minutes> minutes.  If such a ticket is found, do not attempt
authentication.  Instead, just run the command (if one was specified) or
exit immediately with status 0 (if none was).  Otherwise, try to obtain a
new ticket and then run the command, if any.

If B<-H> is used with B<-t>, the external program will always be run even
if a ticket with a sufficient remaining lifetime was found.

If B<-H> is used with B<-K>, B<k5start> will not exit immediately.
Instead, the specified remaining lifetime will replace the default value
of two minutes.

If B<-H> is used with B<-t>, the external program will always be run even
if a ticket with a sufficient remaining lifetime was found.

=item B<-h>

Display a usage message and exit.

=item B<-I> I<service instance>

The instance portion of the service principal.  The default is the default
realm of the machine.  Note that unlike the client principal, a
non-default service principal must be specified with B<-I> and B<-S>; one
cannot provide the instance portion as part of the argument to B<-S>.

=item B<-i> I<client instance>

Specifies the instance portion of the principal.  This option doesn't make
sense except in combination with B<-u>.  Note that the instance can be
specified as part of I<username> through the normal convention of
appending a slash and then the instance, so one never has to use this
option.

=item B<-K> I<minutes>

Run in daemon mode to keep a ticket alive indefinitely.  The program
reawakens after I<minutes> minutes, checks if the ticket will expire
before or less than two minutes after the next scheduled check, and gets a
<<<<<<< HEAD
new ticket if needed.  If this option is not given but a command was given
on the command line, an interval appropriate for the ticket lifetime will
be used.

If an error occurs in refreshing the ticket cache, the wake-up interval
will be shortened to one minute and the operation retried at that interval
for as long as the error persists.

=item B<-k> I<ticket cache>

Use I<ticket cache> as the ticket cache rather than the contents of the
environment variable KRB5CCNAME or the library default.  I<ticket cache>
may be any ticket cache identifier recognized by the underlying Kerberos
libraries.  This generally supports a path to a file, with or without a
leading C<FILE:> string, but may also support other ticket cache types.

If any of B<-o>, B<-g>, or B<-m> are given, I<ticket cache> must be either
a simple path to a file or start with C<FILE:> or C<WRFILE:>.

=======
new ticket if needed.  (In other words, it ensures that the ticket will
always have a remaining lifetime of at least two minutes.)  If the B<-H>
flag is also given, the lifetime specified by it replaces the two minute
default.

If this option is not given but a command was given on the command line,
the default interval is 60 minutes (1 hour).

If an error occurs in the initial authentication or in refreshing the
ticket cache, the wake-up interval will be shortened to one minute and
the operation retried at that interval for as long as the error
persists.

=item B<-k> I<ticket cache>

Use I<ticket cache> as the ticket cache rather than the contents of the
environment variable KRB5CCNAME or the library default.  I<ticket cache>
may be any ticket cache identifier recognized by the underlying Kerberos
libraries.  This generally supports a path to a file, with or without a
leading C<FILE:> string, but may also support other ticket cache types.

If any of B<-o>, B<-g>, or B<-m> are given, I<ticket cache> must be either
a simple path to a file or start with C<FILE:> or C<WRFILE:>.

>>>>>>> 4542c036
=item B<-L>

Report messages to syslog as well as to standard output or standard error.
All messages will be logged with facility LOG_DAEMON.  Regular messages
that are displayed on standard output are logged with level LOG_NOTICE.
Errors that don't cause B<k5start> to terminate are logged with level
LOG_WARNING.  Fatal errors are logged with level LOG_ERR.

This is useful when debugging problems in combination with B<-b>.

=item B<-l> I<time string>

Set the ticket lifetime.  I<time string> should be in a format recognized
by the Kerberos libraries for specifying times, such as C<10h> (ten hours)
or C<10m> (ten minutes).  Known units are C<s>, C<m>, C<h>, and C<d>.  For
more information, see kinit(1).

=item B<-m> I<mode>

After creating the ticket cache, change its file permissions to I<mode>,
which must be a file mode in octal (C<640> or C<444>, for example).

Setting a I<mode> that does not allow B<k5start> to read or write to the
ticket cache will cause B<k5start> to fail and exit when using the B<-K>
option or running a command.

=item B<-n>

Ignored, present for option compatibility with the now-obsolete
B<k4start>.

=item B<-o> I<owner>

After creating the ticket cache, change its ownership to I<owner>, which
may be either the name of a user or a numeric user ID.  If I<owner> is
the name of a user and B<-g> was not also given, also change the group
ownership of the ticket cache to the default group for that user.

=item B<-P>

Do not get proxiable tickets even if the local configuration says to get
proxiable tickets by default.  Without this flag, B<k5start> does whatever
the library default is.

=item B<-p> I<pid file>

Save the process ID (PID) of the running B<k5start> process into I<pid
file>.  I<pid file> is created if it doesn't exist and overwritten if it
does exist.  This option is most useful in conjunction with B<-b> to allow
management of the running B<k5start> daemon.

Note that, when used with B<-b> the PID file is written out after
B<k5start> is backgrounded and changes its working directory to F</>, so
relative paths for the PID file will be relative to F</> (probably not
what you want).

=item B<-q>

Quiet.  Suppresses the printing of the initial banner message saying what
Kerberos principal tickets are being obtained for, and also suppresses the
password prompt when the B<-s> option is given.

=item B<-r> I<service realm>

The realm for the service principal.  This defaults to the default local
realm.

=item B<-S> I<service name>

Specifies the principal for which B<k5start> is getting a service ticket.
The default value is C<krbtgt>, to obtain a ticket-granting ticket.  This
option (along with B<-I>) may be used if one only needs access to a single
service.  Note that unlike the client principal, a non-default service
principal must be specified with both B<-S> and B<-I>; one cannot provide
the instance portion as part of the argument to B<-S>.

=item B<-s>

Read the password from standard input.  This bypasses the normal password
prompt, which means echo isn't suppressed and input isn't forced to be
from the controlling terminal.  Most uses of this option are a security
risk.  You normally want to use a keytab and the B<-f> option instead.

=item B<-t>

Run an external program after getting a ticket.  The default use of this
is to run B<aklog> to get a token.  If the environment variable KINIT_PROG
is set, it overrides the compiled-in default.

If B<k5start> has been built with AFS setpag() support and a command was
given on the command line, B<k5start> will create a new PAG before
obtaining AFS tokens.  Otherwise, it will obtain tokens in the current
PAG.

=item B<-U>

Rather than requiring the authentication principal be given on the command
line, read it from the keytab specified with B<-f>.  The principal will be
taken from the first entry in the keytab.  B<-f> must be specified if this
option is used.

When B<-U> is given, B<k5start> will not expect a principal name to be
given on the command line, and any arguments after the options will be
taken as a command to run.

=item B<-u> I<client principal>

This specifies the principal to obtain credentials as.  The entire
principal may be specified here, or alternatively just the first portion
may be specified with this flag and the instance specified with B<-i>.

Note that there's normally no reason to use this flag rather than simply
giving the principal on the command line as the first regular argument.

=item B<-v>

Be verbose.  This will print out a bit of additional information about
what is being attempted and what the results are.

=item B<-x>

Exit immediately on any error.  Normally, when running a command or when
run with the B<-K> option, B<k5start> keeps running even if it fails to
refresh the ticket cache and will try again at the next check interval.
With this option, B<k5start> will instead exit.

=back

=head1 RETURN VALUES

The program exits with status 0 if it successfully gets a ticket or has a
happy ticket (see B<-H>).  If B<k5start> runs aklog or some other program
B<k5start> returns the exit status of that program.

=head1 EXAMPLE

Use the F</etc/krb5.keytab> keytab to obtain a ticket granting ticket for
the principal host/example.com, putting the ticket cache in
F</tmp/service.tkt>.  The lifetime is 10 hours and the program wakes up
every 10 minutes to check if the ticket is about to expire.

    k5start -k /tmp/service.tkt -f /etc/krb5.keytab -K 10 -l 10h \
        host/example.com

Do the same, but using the default ticket cache and run the command
/usr/local/bin/auth-backup.  B<k5start> will continue running until the
command finishes.

    k5start -f /etc/krb5.keytab -K 10 -l 10h host/example.com \
        /usr/local/bin/auth-backup

Shows the permissions of the temporary cache file created by B<k5start>:

    k5start -f /etc/krb5.keytab host/example.com \
        -- sh -c 'ls -l $KRB5CCNAME'

Notice the C<--> before the command to keep B<k5start> from parsing the
C<-c> as its own option.

Do the same thing, but determine the principal from the keytab:

    k5start -f /etc/krb5.keytab -U -- sh -c 'ls -l $KRB5CCNAME'

Note that no principal is given before the command.

Starts B<k5start> as a daemon using the Debian B<start-stop-daemon>
management program.  This is the sort of line that one could put into a
Debian init script:

    start-stop-daemon --start --pidfile /var/run/k5start.pid \
        --exec /usr/local/bin/k5start -- -b -p /var/run/k5start.pid \
        -f /etc/krb5.keytab host/example.com

This uses F</var/run/k5start.pid> as the PID file and obtains
host/example.com tickets from the system keytab file.  B<k5start> would
then be stopped with:

    start-stop-daemon --stop --pidfile /var/run/k5start.pid
    rm -f /var/run/k5start.pid

This code could be added to an init script for Apache, for example, to
start a B<k5start> process alongside Apache to manage its Kerberos
credentials.

=head1 ENVIRONMENT

If the environment variable AKLOG is set, its value will be used as the
program to run with B<-t> rather than the default complied into
B<k5start>.  If AKLOG is not set and KINIT_PROG is set, its value will be
used instead.  KINIT_PROG is honored for backward compatibility but its
use is not recommended due to its confusing name.

If no ticket file (with B<-k>) or command is specified on the command
line, B<k5start> will use the environment variable KRB5CCNAME to determine
the location of the the ticket granting ticket.  If either a command is
specified or the B<-k> option is used, KRB5CCNAME will be set to point to
the ticket file before running the B<aklog> program or any command given
on the command line.

=head1 FILES

The default ticket cache is determined by the underlying Kerberos
libraries.  The default path for aklog is determined at build time, and
will normally be whichever of B<aklog> or B<afslog> is found in the user's
path.

If a command is specified and B<-k> was not given, B<k5start> will create
a temporary ticket cache file of the form C</tmp/krb5cc_%d_%s> where %d is
the UID B<k5start> is running as and %s is a random string.

=head1 SEE ALSO

kinit(1), krenew(1)

The kstart web page at L<http://www.eyrie.org/~eagle/software/kstart/>
will have the current version of B<k5start> and B<krenew>.

=head1 AUTHORS

B<k5start> was based on the k4start code written by Robert Morgan.  It was
ported to Kerberos v5 by Booker C. Bense.  Additional cleanup and current
maintenance are done by Russ Allbery <eagle@eyrie.org>.

Implementations of B<-b> and B<-p> and the example for a Debian init
script are based on code contributed by Navid Golpayegani.

=cut<|MERGE_RESOLUTION|>--- conflicted
+++ resolved
@@ -9,22 +9,14 @@
 
 =head1 SYNOPSIS
 
-<<<<<<< HEAD
-B<k5start> [B<-bFhLnPqstvx>] [B<-c> I<child pid file>] [B<-f> I<keytab>]
-=======
 B<k5start> [B<-abFhLnPqstvx>] [B<-c> I<child pid file>] [B<-f> I<keytab>]
->>>>>>> 4542c036
     [B<-g> I<group>] [B<-H> I<minutes>] [B<-I> I<service instance>]
     [B<-i> I<client instance>] [B<-K> I<minutes>] [B<-k> I<ticket cache>]
     [B<-l> I<time string>] [B<-m> I<mode>] [B<-o> I<owner>]
     [B<-p> I<pid file>] [B<-r> I<service realm>] [B<-S> I<service name>]
     [B<-u> I<client principal>] [I<principal> [I<command> ...]]
 
-<<<<<<< HEAD
-B<k5start> B<-U> B<-f> I<keytab> [B<-bFhLnPqstvx>] [B<-c> I<child pid file>]
-=======
 B<k5start> B<-U> B<-f> I<keytab> [B<-abFhLnPqstvx>] [B<-c> I<child pid file>]
->>>>>>> 4542c036
     [B<-g> I<group>] [B<-H> I<minutes>] [B<-I> I<service instance>]
     [B<-K> I<minutes>] [B<-k> I<ticket cache>] [B<-l> I<time string>]
     [B<-m> I<mode>] [B<-o> I<owner>] [B<-p> I<pid file>]
@@ -192,9 +184,6 @@
 Instead, the specified remaining lifetime will replace the default value
 of two minutes.
 
-If B<-H> is used with B<-t>, the external program will always be run even
-if a ticket with a sufficient remaining lifetime was found.
-
 =item B<-h>
 
 Display a usage message and exit.
@@ -219,14 +208,18 @@
 Run in daemon mode to keep a ticket alive indefinitely.  The program
 reawakens after I<minutes> minutes, checks if the ticket will expire
 before or less than two minutes after the next scheduled check, and gets a
-<<<<<<< HEAD
-new ticket if needed.  If this option is not given but a command was given
-on the command line, an interval appropriate for the ticket lifetime will
-be used.
-
-If an error occurs in refreshing the ticket cache, the wake-up interval
-will be shortened to one minute and the operation retried at that interval
-for as long as the error persists.
+new ticket if needed.  (In other words, it ensures that the ticket will
+always have a remaining lifetime of at least two minutes.)  If the B<-H>
+flag is also given, the lifetime specified by it replaces the two minute
+default.
+
+If this option is not given but a command was given on the command line,
+the default interval is 60 minutes (1 hour).
+
+If an error occurs in the initial authentication or in refreshing the
+ticket cache, the wake-up interval will be shortened to one minute and
+the operation retried at that interval for as long as the error
+persists.
 
 =item B<-k> I<ticket cache>
 
@@ -239,32 +232,6 @@
 If any of B<-o>, B<-g>, or B<-m> are given, I<ticket cache> must be either
 a simple path to a file or start with C<FILE:> or C<WRFILE:>.
 
-=======
-new ticket if needed.  (In other words, it ensures that the ticket will
-always have a remaining lifetime of at least two minutes.)  If the B<-H>
-flag is also given, the lifetime specified by it replaces the two minute
-default.
-
-If this option is not given but a command was given on the command line,
-the default interval is 60 minutes (1 hour).
-
-If an error occurs in the initial authentication or in refreshing the
-ticket cache, the wake-up interval will be shortened to one minute and
-the operation retried at that interval for as long as the error
-persists.
-
-=item B<-k> I<ticket cache>
-
-Use I<ticket cache> as the ticket cache rather than the contents of the
-environment variable KRB5CCNAME or the library default.  I<ticket cache>
-may be any ticket cache identifier recognized by the underlying Kerberos
-libraries.  This generally supports a path to a file, with or without a
-leading C<FILE:> string, but may also support other ticket cache types.
-
-If any of B<-o>, B<-g>, or B<-m> are given, I<ticket cache> must be either
-a simple path to a file or start with C<FILE:> or C<WRFILE:>.
-
->>>>>>> 4542c036
 =item B<-L>
 
 Report messages to syslog as well as to standard output or standard error.
