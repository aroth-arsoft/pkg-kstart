/*
 * Test suite for xmalloc and family.
 *
 * The canonical version of this file is maintained in the rra-c-util package,
 * which can be found at <http://www.eyrie.org/~eagle/software/rra-c-util/>.
 *
<<<<<<< HEAD
 * Copyright 2000, 2001, 2006 Russ Allbery <rra@stanford.edu>
=======
 * Copyright 2000, 2001, 2006 Russ Allbery <eagle@eyrie.org>
>>>>>>> 4542c036
 * Copyright 2008
 *     The Board of Trustees of the Leland Stanford Junior University
 *
 * Permission is hereby granted, free of charge, to any person obtaining a
 * copy of this software and associated documentation files (the "Software"),
 * to deal in the Software without restriction, including without limitation
 * the rights to use, copy, modify, merge, publish, distribute, sublicense,
 * and/or sell copies of the Software, and to permit persons to whom the
 * Software is furnished to do so, subject to the following conditions:
 *
 * The above copyright notice and this permission notice shall be included in
 * all copies or substantial portions of the Software.
 *
 * THE SOFTWARE IS PROVIDED "AS IS", WITHOUT WARRANTY OF ANY KIND, EXPRESS OR
 * IMPLIED, INCLUDING BUT NOT LIMITED TO THE WARRANTIES OF MERCHANTABILITY,
 * FITNESS FOR A PARTICULAR PURPOSE AND NONINFRINGEMENT.  IN NO EVENT SHALL
 * THE AUTHORS OR COPYRIGHT HOLDERS BE LIABLE FOR ANY CLAIM, DAMAGES OR OTHER
 * LIABILITY, WHETHER IN AN ACTION OF CONTRACT, TORT OR OTHERWISE, ARISING
 * FROM, OUT OF OR IN CONNECTION WITH THE SOFTWARE OR THE USE OR OTHER
 * DEALINGS IN THE SOFTWARE.
 */

#line 1 "xmalloc.c"

#include <config.h>
#include <portable/system.h>

#include <ctype.h>
#include <errno.h>
#include <sys/time.h>

/* Linux requires sys/time.h be included before sys/resource.h. */
#include <sys/resource.h>

#include <util/messages.h>
#include <util/xmalloc.h>


/*
 * A customized error handler for checking xmalloc's support of them.  Prints
 * out the error message and exits with status 1.
 */
static void
test_handler(const char *function, size_t size, const char *file, int line)
{
    die("%s %lu %s %d", function, (unsigned long) size, file, line);
}


/*
 * Allocate the amount of memory given and write to all of it to make sure we
 * can, returning true if that succeeded and false on any sort of detectable
 * error.
 */
static int
test_malloc(size_t size)
{
    char *buffer;
    size_t i;

    buffer = xmalloc(size);
    if (buffer == NULL)
        return 0;
    if (size > 0)
        memset(buffer, 1, size);
    for (i = 0; i < size; i++)
        if (buffer[i] != 1)
            return 0;
    free(buffer);
    return 1;
}


/*
 * Allocate 10 bytes of memory given, write to it, then reallocate to the
 * desired size, writing to the rest and then checking it all.  Returns true
 * on success, false on any failure.
 */
static int
test_realloc(size_t size)
{
    char *buffer;
    size_t i;

    buffer = xmalloc(10);
    if (buffer == NULL)
        return 0;
    memset(buffer, 1, 10);
    buffer = xrealloc(buffer, size);
    if (buffer == NULL)
        return 0;
    if (size > 0)
        memset(buffer + 10, 2, size - 10);
    for (i = 0; i < 10; i++)
        if (buffer[i] != 1)
            return 0;
    for (i = 10; i < size; i++)
        if (buffer[i] != 2)
            return 0;
    free(buffer);
    return 1;
}


/*
 * Generate a string of the size indicated, call xstrdup on it, and then
 * ensure the result matches.  Returns true on success, false on any failure.
 */
static int
test_strdup(size_t size)
{
    char *string, *copy;
    int match;

    string = xmalloc(size);
    if (string == NULL)
        return 0;
    memset(string, 1, size - 1);
    string[size - 1] = '\0';
    copy = xstrdup(string);
    if (copy == NULL)
        return 0;
    match = strcmp(string, copy);
    free(string);
    free(copy);
    return (match == 0);
}


/*
 * Generate a string of the size indicated plus some, call xstrndup on it, and
 * then ensure the result matches.  Returns true on success, false on any
 * failure.
 */
static int
test_strndup(size_t size)
{
    char *string, *copy;
    int match, toomuch;

    string = xmalloc(size + 1);
    if (string == NULL)
        return 0;
    memset(string, 1, size - 1);
    string[size - 1] = 2;
    string[size] = '\0';
    copy = xstrndup(string, size - 1);
    if (copy == NULL)
        return 0;
    match = strncmp(string, copy, size - 1);
    toomuch = strcmp(string, copy);
    free(string);
    free(copy);
    return (match == 0 && toomuch != 0);
}


/*
 * Allocate the amount of memory given and check that it's all zeroed,
 * returning true if that succeeded and false on any sort of detectable error.
 */
static int
test_calloc(size_t size)
{
    char *buffer;
    size_t i, nelems;

    nelems = size / 4;
    if (nelems * 4 != size)
        return 0;
    buffer = xcalloc(nelems, 4);
    if (buffer == NULL)
        return 0;
    for (i = 0; i < size; i++)
        if (buffer[i] != 0)
            return 0;
    free(buffer);
    return 1;
}


/*
 * Test asprintf with a large string (essentially using it as strdup).
 * Returns true if successful, false otherwise.
 */
static int
test_asprintf(size_t size)
{
    char *copy, *string;
    int status;
    size_t i;

    string = xmalloc(size);
    memset(string, 42, size - 1);
    string[size - 1] = '\0';
    status = xasprintf(&copy, "%s", string);
    free(string);
    if (status < 0)
        return 0;
    for (i = 0; i < size - 1; i++)
        if (copy[i] != 42)
            return 0;
    if (copy[size - 1] != '\0')
        return 0;
    free(copy);
    return 1;
}


/* Wrapper around vasprintf to do the va_list stuff. */
static int
xvasprintf_wrapper(char **strp, const char *format, ...)
{
    va_list args;
    int status;

    va_start(args, format);
    status = xvasprintf(strp, format, args);
    va_end(args);
    return status;
}


/*
 * Test vasprintf with a large string (essentially using it as strdup).
 * Returns true if successful, false otherwise.
 */
static int
test_vasprintf(size_t size)
{
    char *copy, *string;
    int status;
    size_t i;

    string = xmalloc(size);
    memset(string, 42, size - 1);
    string[size - 1] = '\0';
    status = xvasprintf_wrapper(&copy, "%s", string);
    free(string);
    if (status < 0)
        return 0;
    for (i = 0; i < size - 1; i++)
        if (copy[i] != 42)
            return 0;
    if (copy[size - 1] != '\0')
        return 0;
    free(copy);
    return 1;
}


/*
 * Take the amount of memory to allocate in bytes as a command-line argument
 * and call test_malloc with that amount of memory.
 */
int
main(int argc, char *argv[])
{
    size_t size, max;
    size_t limit = 0;
    int willfail = 0;
    unsigned char code;

    if (argc < 3)
        die("Usage error.  Type, size, and limit must be given.");
    errno = 0;
    size = strtol(argv[2], 0, 10);
    if (size == 0 && errno != 0)
        sysdie("Invalid size");
    errno = 0;
    limit = strtol(argv[3], 0, 10);
    if (limit == 0 && errno != 0)
        sysdie("Invalid limit");

    /* If the code is capitalized, install our customized error handler. */
    code = argv[1][0];
    if (isupper(code)) {
        xmalloc_error_handler = test_handler;
        code = tolower(code);
    }

    /*
     * Decide if the allocation should fail.  If it should, set willfail to 2,
     * so that if it unexpectedly succeeds, we exit with a status indicating
     * that the test should be skipped.
     */
    max = size;
    if (code == 's' || code == 'n' || code == 'a' || code == 'v') {
        max += size;
        if (limit > 0)
            limit += size;
    }
    if (limit > 0 && max > limit)
        willfail = 2;

    /*
     * If a memory limit was given and we can set memory limits, set it.
     * Otherwise, exit 2, signalling to the driver that the test should be
     * skipped.  We do this here rather than in the driver due to some
     * pathological problems with Linux (setting ulimit in the shell caused
     * the shell to die).
     */
    if (limit > 0) {
#if HAVE_SETRLIMIT && defined(RLIMIT_AS)
        struct rlimit rl;
        void *tmp;

        rl.rlim_cur = limit;
        rl.rlim_max = limit;
        if (setrlimit(RLIMIT_AS, &rl) < 0) {
            syswarn("Can't set data limit to %lu", (unsigned long) limit);
            exit(2);
        }
        if (size < limit || code == 'r') {
            tmp = malloc(code == 'r' ? 10 : size);
            if (tmp == NULL) {
                syswarn("Can't allocate initial memory of %lu",
                        (unsigned long) size);
                exit(2);
            }
            free(tmp);
        }
#else
        warn("Data limits aren't supported.");
        exit(2);
#endif
    }

    switch (code) {
    case 'c': exit(test_calloc(size) ? willfail : 1);
    case 'm': exit(test_malloc(size) ? willfail : 1);
    case 'r': exit(test_realloc(size) ? willfail : 1);
    case 's': exit(test_strdup(size) ? willfail : 1);
    case 'n': exit(test_strndup(size) ? willfail : 1);
    case 'a': exit(test_asprintf(size) ? willfail : 1);
    case 'v': exit(test_vasprintf(size) ? willfail : 1);
    default:
        die("Unknown mode %c", argv[1][0]);
        break;
    }
    exit(1);
}<|MERGE_RESOLUTION|>--- conflicted
+++ resolved
@@ -4,11 +4,7 @@
  * The canonical version of this file is maintained in the rra-c-util package,
  * which can be found at <http://www.eyrie.org/~eagle/software/rra-c-util/>.
  *
-<<<<<<< HEAD
- * Copyright 2000, 2001, 2006 Russ Allbery <rra@stanford.edu>
-=======
  * Copyright 2000, 2001, 2006 Russ Allbery <eagle@eyrie.org>
->>>>>>> 4542c036
  * Copyright 2008
  *     The Board of Trustees of the Leland Stanford Junior University
  *
