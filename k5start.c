/*
 * Kerberos kinit replacement suitable for daemon authentication.
 *
 * This is a replacement for the standard Kerberos kinit that is more suitable
 * for use with programs.  It can run as a daemon and renew a ticket
 * periodically and can check the expiration of a ticket and only prompt to
 * renew if it's too old.
 *
 * It is based very heavily on a modified Kerberos v4 kinit, changed to call
 * the Kerberos v5 initialization functions instead.
 *
 * Originally written by Robert Morgan and Booker C. Bense.
<<<<<<< HEAD
 * Substantial updates by Russ Allbery <rra@stanford.edu>
 * Copyright 1995, 1996, 1997, 1999, 2000, 2001, 2002, 2004, 2005, 2006, 2007,
 *     2008, 2009, 2010, 2011, 2012
=======
 * Substantial updates by Russ Allbery <eagle@eyrie.org>
 * Copyright 1995, 1996, 1997, 1999, 2000, 2001, 2002, 2004, 2005, 2006, 2007,
 *     2008, 2009, 2010, 2011, 2012, 2014
>>>>>>> 4542c036
 *     The Board of Trustees of the Leland Stanford Junior University
 *
 * See LICENSE for licensing terms.
 */

#include <config.h>
#include <portable/krb5.h>
#include <portable/system.h>

#include <ctype.h>
#include <errno.h>
#include <grp.h>
#include <pwd.h>
#include <sys/stat.h>
#include <syslog.h>
#include <time.h>

#include <internal.h>
#include <util/concat.h>
#include <util/macros.h>
#include <util/messages.h>
#include <util/messages-krb5.h>
#include <util/xmalloc.h>

/* The default ticket lifetime in minutes.  Default to 10 hours. */
#define DEFAULT_LIFETIME (10 * 60)

/*
 * Holds the various command-line options for passing to functions, after
 * processing in the main routine and conversion to internal Kerberos data
 * structures where appropriate.
 */
struct k5start_private {
    char *service;              /* Service for which to get credentials. */
    krb5_principal ksprinc;     /* Service principal. */
    const char *keytab;         /* Keytab to use to authenticate. */
    bool quiet;                 /* Whether to silence even normal output. */
    bool stdin_passwd;          /* Whether to get the password from stdin. */
    uid_t owner;                /* Owner of created ticket cache. */
    uid_t group;                /* Group of created ticket cache. */
    mode_t mode;                /* Mode of created ticket cache. */
    bool set_perms;             /* Whether to set owner and perms on cache. */
    const char *cache;          /* Path to destination cache. */
    krb5_get_init_creds_opt *kopts;
};

/* The usage message. */
const char usage_message[] = "\
Usage: k5start [options] [name [command]]\n\
   -u <client principal>        (default: local username)\n\
   -i <client instance>         (default: null)\n\
   -S <service name>            (default: krbtgt)\n\
   -I <service instance>        (default: realm name)\n\
   -r <service realm>           (default: local realm)\n\
\n\
   -a                   Renew on each wakeup when running as a daemon\n\
   -b                   Fork and run in the background\n\
   -c <file>            Write child process ID (PID) to <file>\n\
   -F                   Force non-forwardable tickets\n\
   -f <keytab>          Use <keytab> for authentication rather than password\n\
   -g <group>           Set ticket cache group to <group>\n\
   -H <limit>           Check for a happy ticket, one that doesn't expire in\n\
                        less than <limit> minutes, and exit 0 if it's okay,\n\
                        otherwise obtain a ticket\n\
   -h                   Display this usage message and exit\n\
   -K <interval>        Run as daemon, check ticket every <interval> minutes\n\
                        (implies -q unless -v is given)\n\
   -k <file>            Use <file> as the ticket cache\n\
   -L                   Log messages via syslog as well as stderr\n\
   -l <lifetime>        Ticket lifetime in minutes\n\
   -m <mode>            Set ticket cache permissions to <mode> (octal)\n\
   -o <owner>           Set ticket cache owner to <owner>\n\
   -P                   Force non-proxiable tickets\n\
   -p <file>            Write process ID (PID) to <file>\n\
   -q                   Don't output any unnecessary text\n\
   -s                   Read password on standard input\n\
   -t                   Get AFS token via aklog or AKLOG\n\
   -U                   Use the first principal in the keytab as the client\n\
                        principal and don't look for a principal on the\n\
                        command line\n\
   -v                   Verbose\n\
   -x                   Exit immediately on any error\n\
\n\
If the environment variable AKLOG (or KINIT_PROG for backward compatibility)\n\
is set to a program (such as aklog) then this program will be executed when\n\
requested by the -t flag.  Otherwise, %s.\n";

/* Included in the usage message if AFS support is compiled in. */
const char usage_message_kafs[] = "\n\
When invoked with -t and a command, k5start will create a new AFS PAG for\n\
the command before running the AKLOG program to keep its AFS credentials\n\
isolated from other processes.\n";


/*
 * Print out the usage message and then exit with the status given as the
 * only argument.  If status is zero, the message is printed to standard
 * output; otherwise, it is sent to standard error.
 */
static void
usage(int status)
{
    fprintf((status == 0) ? stdout : stderr, usage_message,
            ((PATH_AKLOG[0] == '\0')
             ? "using -t is an error"
             : "the program executed will be\n" PATH_AKLOG));
#ifdef HAVE_KAFS
    fprintf((status == 0) ? stdout : stderr, usage_message_kafs);
#endif
    exit(status);
}


/*
 * Given the path to a file and the private configuration information, set the
 * owner, group, or mode.  Owner and group may be either the name of a user or
 * group or a numeric UID or GID (as a string).  If the owner is specified as
 * a username (but not if it is specified as a UID), set the GID, if
 * unspecified, to the primary group of that user.
 *
 * Returns an errno on failure and zero on success.
 */
static krb5_error_code
set_permissions(const char *file, const struct k5start_private *private)
{
    if (private->owner != (uid_t) -1 || private->group != (gid_t) -1)
        if (chown(file, private->owner, private->group) < 0) {
            syswarn("cannot chown %s to %ld:%ld", file, (long) private->owner,
                    (long) private->group);
            return errno;
        }
    if (private->mode != 0)
        if (chmod(file, private->mode) < 0) {
            syswarn("cannot chmod %s to %o", file,
                    (unsigned int) private->mode);
            return errno;
        }
    return 0;
}


/*
 * Authenticate, given the context and the processed command-line options.
 * Dies on failure.
 */
static krb5_error_code
authenticate(krb5_context ctx, struct config *config,
             krb5_error_code status UNUSED)
{
    struct k5start_private *private = config->private.k5start;
    krb5_error_code code;
    krb5_keytab keytab = NULL;
    krb5_creds creds;
    const char *cache = config->cache;
    krb5_ccache ccache = NULL;
<<<<<<< HEAD
=======
    int oerrno;
>>>>>>> 4542c036

    /*
     * If we have owner, group, or mode information, we have to create a
     * separate temporary ticket cache, change its ownership, and then rename
     * it.
     */
    if (private->set_perms) {
        int fd;
        char *tmp;
<<<<<<< HEAD

        if (xasprintf(&tmp, "%s_XXXXXX", config->cache) < 0)
            die("cannot format ticket cache name");
        fd = mkstemp(tmp);
        if (fd < 0) {
            syswarn("cannot create temporary ticket cache file");
            return errno;
        }
        if (fchmod(fd, 0600) < 0) {
            syswarn("cannot chmod temporary ticket cache file");
            return errno;
        }
        close(fd);
        cache = tmp;
    }

=======

        if (xasprintf(&tmp, "%s_XXXXXX", config->cache) < 0)
            die("cannot format ticket cache name");
        fd = mkstemp(tmp);
        if (fd < 0) {
            syswarn("cannot create temporary ticket cache file");
            return errno;
        }
        if (fchmod(fd, 0600) < 0) {
            syswarn("cannot chmod temporary ticket cache file");
            oerrno = errno;
            unlink(tmp);
            return oerrno;
        }
        close(fd);
        cache = tmp;
    }

>>>>>>> 4542c036
    /* Verbose logging of what we're doing. */
    if (config->verbose) {
        char *p;

        code = krb5_unparse_name(ctx, config->client, &p);
        if (code != 0)
            warn_krb5(ctx, code, "error unparsing name");
        else {
            notice("authenticating as %s", p);
            krb5_free_unparsed_name(ctx, p);
        }
        notice("getting tickets for %s", private->service);
    }

    /* Obtain new credentials. */
    memset(&creds, 0, sizeof(creds));
    if (private->keytab != NULL) {
        code = krb5_kt_resolve(ctx, private->keytab, &keytab);
        if (code != 0) {
            warn_krb5(ctx, code, "error resolving keytab %s",
                      private->keytab);
<<<<<<< HEAD
            return code;
=======
            goto done;
>>>>>>> 4542c036
        }
        code = krb5_get_init_creds_keytab(ctx, &creds, config->client,
                                          keytab, 0, private->service,
                                          private->kopts);
    } else if (!private->stdin_passwd) {
        code = krb5_get_init_creds_password(ctx, &creds, config->client,
                                            NULL, krb5_prompter_posix, NULL,
                                            0, private->service,
                                            private->kopts);
    } else {
        char *p, buffer[BUFSIZ];

        if (!private->quiet)
            printf("Password: ");
        fgets(buffer, sizeof(buffer), stdin);
        p = strchr(buffer, '\n');
        if (p != NULL)
            *p = '\0';
        else {
            warn("password too long");
<<<<<<< HEAD
            return KRB5_LIBOS_CANTREADPWD;
=======
            code = KRB5_LIBOS_CANTREADPWD;
            goto done;
>>>>>>> 4542c036
        }
        code = krb5_get_init_creds_password(ctx, &creds, config->client,
                                            buffer, NULL, NULL, 0,
                                            private->service,
                                            private->kopts);
    }
    if (code != 0) {
        warn_krb5(ctx, code, "error getting credentials");
        goto done;
<<<<<<< HEAD
    }

    /* Set up the new ticket cache. */
    code = krb5_cc_resolve(ctx, cache, &ccache);
    if (code != 0) {
        warn_krb5(ctx, code, "error creating ticket cache");
        goto done;
    }
    code = krb5_cc_initialize(ctx, ccache, config->client);
    if (code != 0) {
        warn_krb5(ctx, code, "error initializing ticket cache");
        goto done;
    }
=======
    }

    /* Set up the new ticket cache. */
    code = krb5_cc_resolve(ctx, cache, &ccache);
    if (code != 0) {
        warn_krb5(ctx, code, "error creating ticket cache");
        goto done;
    }
    code = krb5_cc_initialize(ctx, ccache, config->client);
    if (code != 0) {
        warn_krb5(ctx, code, "error initializing ticket cache");
        goto done;
    }
>>>>>>> 4542c036
    code = krb5_cc_store_cred(ctx, ccache, &creds);
    if (code != 0) {
        warn_krb5(ctx, code, "error storing credentials");
        goto done;
    }
    krb5_cc_close(ctx, ccache);
    ccache = NULL;
<<<<<<< HEAD
=======

    /*
     * If we aren't changing ownership or permissions, we're done.  If we are,
     * set the owner, group, and mode of the resulting cache, and then rename
     * it into place.
     */
    if (private->set_perms) {
        code = set_permissions(cache, private);
        if (code != 0)
            goto done;
        if (rename(cache, config->cache) < 0) {
            code = errno;
            goto done;
        }
    }

done:
    /* If we failed and were generating a separate cache, unlink it. */
    if (private->set_perms)
        unlink(cache);
>>>>>>> 4542c036

    /*
     * If we aren't changing ownership or permissions, we're done.  If we are,
     * set the owner, group, and mode of the resulting cache, and then rename
     * it into place.
     */
    if (private->set_perms) {
        code = set_permissions(cache, private);
        if (code != 0)
            goto done;
        if (rename(cache, config->cache) < 0)
            code = errno;
    }

done:
    /* Make sure that we don't free princ; we use it later. */
    if (creds.client == config->client)
        creds.client = NULL;
    if (cache != config->cache)
        free((char *) cache);
    if (ccache != NULL)
        krb5_cc_close(ctx, ccache);
    krb5_free_cred_contents(ctx, &creds);
    if (keytab != NULL)
        krb5_kt_close(ctx, keytab);
    return code;
}


/*
 * Find the principal of the first entry of a keytab and return it as a string
 * in newly allocated memory.  The caller is responsible for freeing the
 * result with krb5_free_unparsed_name.  Exit on error.
 */
static char *
first_principal(krb5_context ctx, const char *path)
{
    krb5_keytab keytab;
    krb5_kt_cursor cursor;
    krb5_keytab_entry entry;
    krb5_error_code code;
    char *principal = NULL;

    code = krb5_kt_resolve(ctx, path, &keytab);
    if (code != 0)
        die_krb5(ctx, code, "error opening %s", path);
    code = krb5_kt_start_seq_get(ctx, keytab, &cursor);
    if (code != 0)
        die_krb5(ctx, code, "error reading %s", path);
    code = krb5_kt_next_entry(ctx, keytab, &entry, &cursor);
    if (code == 0) {
        code = krb5_unparse_name(ctx, entry.principal, &principal);
        if (code != 0)
            die_krb5(ctx, code, "error unparsing name from %s", path);
        krb5_kt_free_entry(ctx, &entry);
    }
    krb5_kt_end_seq_get(ctx, keytab, &cursor);
    krb5_kt_close(ctx, keytab);
    if (code == 0)
        return principal;
    else {
        die("no principal found in keytab file %s", path);
        return NULL;
    }
}


/*
 * Strips the cache prefix from the Kerberos ticket cache name if it's a
 * file-based cache.  Otherwise, dies with an error indicating that cache type
 * is not allowed with -o, -g, or -m options.
 */
static const char *
strip_cache_prefix(const char *cache)
{
    const char *p;

    if (strncmp(cache, "FILE:", strlen("FILE:")) == 0)
        return cache + strlen("FILE:");
    if (strncmp(cache, "WRFILE:", strlen("WRFILE:")) == 0)
        return cache += strlen("WRFILE:");
    for (p = cache; *p != '\0'; p++) {
        if (p > cache && *p == ':')
            die("cache type %.*s not allowed with -o, -g, or -m",
                (int) (p - cache), cache);
        else if (!isupper((unsigned char) *p))
            return cache;
    }
    return cache;
}


int
main(int argc, char *argv[])
{
    struct config config;
    struct k5start_private private;
    int opt;
    const char *inst = NULL;
    const char *sname = NULL;
    const char *sinst = NULL;
    const char *srealm = NULL;
    char *principal = NULL;
    bool nonforwardable = false;
    bool nonproxiable = false;
    int lifetime = DEFAULT_LIFETIME;
    krb5_error_code code;
    struct passwd *pw = NULL;
    struct group *gr;
    krb5_context ctx;
    krb5_deltat life_secs;
<<<<<<< HEAD
    bool search_keytab = false;
    static const char optstring[]
        = "bc:Ff:g:H:hI:i:K:k:Ll:m:no:Pp:qr:S:stUu:vx";
=======
    bool run_as_daemon;
    bool search_keytab = false;
    static const char optstring[]
        = "abc:Ff:g:H:hI:i:K:k:Ll:m:no:Pp:qr:S:stUu:vx";
>>>>>>> 4542c036

    /* Initialize logging. */
    message_program_name = "k5start";

    /* Set up confguration and parse command-line options. */
    memset(&config, 0, sizeof(config));
    memset(&private, 0, sizeof(private));
    config.private.k5start = &private;
    config.auth = authenticate;
    private.owner = (uid_t) -1;
    private.group = (gid_t) -1;
    while ((opt = getopt(argc, argv, optstring)) != EOF)
        switch (opt) {
<<<<<<< HEAD
=======
        case 'a': config.always_renew = true;   break;
>>>>>>> 4542c036
        case 'b': config.background = true;     break;
        case 'c': config.childfile = optarg;    break;
        case 'F': nonforwardable = true;        break;
        case 'h': usage(0);                     break;
        case 'I': sinst = optarg;               break;
        case 'i': inst = optarg;                break;
        case 'k': config.cache = optarg;        break;
        case 'n': /* Ignored */                 break;
        case 'P': nonproxiable = true;          break;
        case 'p': config.pidfile = optarg;      break;
        case 'q': private.quiet = true;         break;
        case 'r': srealm = optarg;              break;
        case 'S': sname = optarg;               break;
        case 't': config.do_aklog = true;       break;
        case 'v': config.verbose = true;        break;
        case 'U': search_keytab = true;         break;
        case 'u': principal = optarg;           break;
        case 'x': config.exit_errors = true;    break;

        case 'f':
            private.keytab = optarg;
            break;
        case 'g':
            private.group = convert_number(optarg, 10);
            if (private.group == (gid_t) -1) {
                gr = getgrnam(optarg);
                if (gr == NULL)
                    die("unknown group %s", optarg);
                private.group = gr->gr_gid;
            }
            private.set_perms = true;
            break;
        case 'H':
            config.happy_ticket = convert_number(optarg, 10);
            if (config.happy_ticket <= 0)
                die("-H limit argument %s invalid", optarg);
            break;
        case 'K':
            config.keep_ticket = convert_number(optarg, 10);
            if (config.keep_ticket <= 0)
                die("-K interval argument %s invalid", optarg);
<<<<<<< HEAD
=======
            config.ignore_errors = true;
>>>>>>> 4542c036
            break;
        case 'L':
            openlog(message_program_name, LOG_PID, LOG_DAEMON);
            message_handlers_notice(2, message_log_stdout,
                                    message_log_syslog_notice);
            message_handlers_warn(2, message_log_stderr,
                                  message_log_syslog_warning);
            message_handlers_die(2, message_log_stderr,
                                 message_log_syslog_err);
            break;
        case 'l':
            code = krb5_string_to_deltat(optarg, &life_secs);
            if (code != 0 || life_secs == 0)
                die("bad lifetime value %s, use 10h 10m format", optarg);
            lifetime = life_secs / 60;
            break;
        case 'm':
            private.mode = convert_number(optarg, 8);
            if (private.mode <= 0)
                die("-m mode argument %s invalid", optarg);
            private.set_perms = true;
            break;
        case 'o':
            private.owner = convert_number(optarg, 10);
            if (private.owner == (uid_t) -1) {
                pw = getpwnam(optarg);
                if (pw == NULL)
                    die("unknown user %s", optarg);
                private.owner = pw->pw_uid;
            }
            private.set_perms = true;
            break;
        case 's':
            private.stdin_passwd = true;
            break;

        default:
            usage(1);
            break;
        }

    /*
     * Parse arguments.  The first argument will be taken to be the 
     * username if the -u or -U options weren't given.  Anything else is
     * a command.
     */
    argc -= optind;
    argv += optind;
    if (argc >= 1 && !search_keytab && principal == NULL) {
        principal = argv[0];
        argc--;
        argv++;
    }
    if (argc >= 1 && strcmp(argv[0], "--") == 0) {
        argc--;
        argv++;
    }
    if (argc >= 1)  
        config.command = argv;

<<<<<<< HEAD
=======
    /* If -x was given, we still want to exit on initial auth failure. */
    if (config.exit_errors)
        config.ignore_errors = false;

>>>>>>> 4542c036
    /*
     * If an owner was provided but no group, and the owner was given as a
     * username, set the group to the primary group of that user.
     */
    if (private.group == (gid_t) -1 && pw != NULL)
        private.group = pw->pw_gid;

    /* Check the arguments for consistency. */
<<<<<<< HEAD
    if (config.background && private.keytab == NULL)
        die("-b option requires a keytab be specified with -f");
    if (config.background && config.keep_ticket == 0 && config.command == NULL)
=======
    run_as_daemon = (config.keep_ticket != 0 || config.command != NULL);
    if (config.always_renew && run_as_daemon)
        die("-a only makes sense with -K or a command to run");
    if (config.background && private.keytab == NULL)
        die("-b option requires a keytab be specified with -f");
    if (config.background && run_as_daemon)
>>>>>>> 4542c036
        die("-b only makes sense with -K or a command to run");
    if (config.keep_ticket > 0 && private.keytab == NULL)
        die("-K option requires a keytab be specified with -f");
    if (config.command != NULL && private.keytab == NULL)
        die("running a command requires a keytab be specified with -f");
    if (lifetime > 0 && config.keep_ticket > lifetime)
        die("-K limit %d must be smaller than lifetime %d",
            config.keep_ticket, lifetime);
    if (principal != NULL && strchr(principal, '/') != NULL && inst != NULL)
        die("instance specified in the principal and with -i");
    if (search_keytab && private.keytab == NULL)
        die("-U option requires a keytab be specified with -f");
    if (search_keytab && (principal != NULL || inst != NULL))
        die("-U option cannot be used with -u or -i options");
<<<<<<< HEAD
    if (config.happy_ticket > 0 && config.keep_ticket > 0)
        die("-H and -K options cannot be used at the same time");
=======
>>>>>>> 4542c036
    if (config.happy_ticket > 0 && config.command != NULL)
        die("-H option cannot be used with a command");
    if (config.childfile != NULL && config.command == NULL)
        die("-c option only makes sense with a command to run");
    if (private.keytab != NULL && private.stdin_passwd)
        die("cannot use both -s and -f flags");

    /* Establish a Kerberos context. */
    code = krb5_init_context(&ctx);
    if (code != 0)
        die_krb5(ctx, code, "error initializing Kerberos");

    /* If the -U option was given, figure out the principal from the keytab. */
    if (search_keytab)
        principal = first_principal(ctx, private.keytab);

    /* The default principal is the name of the local user. */
    if (principal == NULL) {
        struct passwd *pwd;

        pwd = getpwuid(getuid());
        if (pwd == NULL)
            die("no username given and unable to obtain default value");
        principal = pwd->pw_name;
    }

    /*
     * If requested, set a ticket cache.  Otherwise, if we're running a
     * command, set the ticket cache to a mkstemp-generated file.  Also put it
     * into the environment in case we're going to run aklog.  Either way, set
     * up the cache in the Kerberos libraries.
     */
    if (config.cache == NULL && config.command != NULL) {
        int fd;
        char *tmp, *cache;

        if (xasprintf(&tmp, "/tmp/krb5cc_%d_XXXXXX", (int) getuid()) < 0)
            die("cannot format ticket cache name");
        fd = mkstemp(tmp);
        if (fd < 0)
            sysdie("cannot create ticket cache file");
        if (fchmod(fd, 0600) < 0)
            sysdie("cannot chmod ticket cache file");
        if (xasprintf(&cache, "FILE:%s", tmp) < 0)
            die("cannot format ticket cache name");
        free(tmp);
        config.cache = cache;
        config.clean_cache = true;
    } else {
        krb5_ccache ccache;

        if (config.cache == NULL)
            code = krb5_cc_default(ctx, &ccache);
        else
            code = krb5_cc_resolve(ctx, config.cache, &ccache);
        if (code != 0)
            die_krb5(ctx, code, "error opening ticket cache");
        code = krb5_cc_get_full_name(ctx, ccache, (char **) &config.cache);
        if (code != 0)
            die_krb5(ctx, code, "error getting ticket cache name");
        krb5_cc_close(ctx, ccache);
    }
    if (setenv("KRB5CCNAME", config.cache, 1) != 0)
        die("cannot set KRB5CCNAME environment variable");
    if (private.set_perms)
        config.cache = strip_cache_prefix(config.cache);

    /*
     * If -K, -H, or -b were given, set quiet automatically unless verbose was
     * set.
     */
    if (config.keep_ticket > 0 || config.happy_ticket > 0 || config.background)
        if (!config.verbose)
            private.quiet = true;

    /*
     * The easiest thing for us is if the user just specifies the full
     * principal on the command line.  For backward compatibility, though,
     * support the -u and -i flags being used independently by tacking the
     * instance onto the end of the username.
     */
    if (inst != NULL)
        if (xasprintf(&principal, "%s/%s", principal, inst) < 0)
            die("cannot format principal name");
    code = krb5_parse_name(ctx, principal, &config.client);
    if (code != 0)
        die_krb5(ctx, code, "error parsing %s", principal);

    /*
     * Display the identity that we're obtaining Kerberos tickets for.  We do
     * this by unparsing the principal rather than using username and inst
     * since that way we get the default realm appended by the Kerberos
     * libraries.
     *
     * We intentionally don't use notice() here to avoid prepending k5start.
     */
    if (!private.quiet) {
        char *p;

        code = krb5_unparse_name(ctx, config.client, &p);
        if (code != 0)
            die_krb5(ctx, code, "error unparsing name %s", principal);
        printf("Kerberos initialization for %s", p);
        krb5_free_unparsed_name(ctx, p);
        if (sname != NULL) {
            printf(" for service %s", sname);
            if (sinst != NULL)
                printf("/%s", sinst);
            if (srealm != NULL)
                printf("@%s", srealm);
        }
        printf("\n");
    }

    /* Flesh out the name of the service ticket that we're obtaining. */
    if (srealm == NULL)
        srealm = krb5_principal_get_realm(ctx, config.client);
    if (srealm == NULL)
        die_krb5(ctx, code, "cannot get service ticket realm");
    if (sname == NULL)
        sname = "krbtgt";
    if (sinst == NULL)
        sinst = srealm;
    if (xasprintf(&private.service, "%s/%s@%s", sname, sinst, srealm) < 0)
        die("cannot format service principal name");
    code = krb5_build_principal(ctx, &private.ksprinc, strlen(srealm),
                                srealm, sname, sinst, (const char *) NULL);
    if (code != 0)
        die_krb5(ctx, code, "error creating service principal name");

    /* Figure out our ticket lifetime and initialize the options. */
    life_secs = lifetime * 60;
    code = krb5_get_init_creds_opt_alloc(ctx, &private.kopts);
    if (code != 0)
        die_krb5(ctx, code, "error allocating credential options");
    krb5_get_init_creds_opt_set_default_flags(ctx, "k5start",
                                              config.client->realm,
                                              private.kopts);
    krb5_get_init_creds_opt_set_tkt_life(private.kopts, life_secs);
    if (nonforwardable)
        krb5_get_init_creds_opt_set_forwardable(private.kopts, 0);
    if (nonproxiable)
        krb5_get_init_creds_opt_set_proxiable(private.kopts, 0);

    /* Do the actual work. */
    run_framework(ctx, &config);
}<|MERGE_RESOLUTION|>--- conflicted
+++ resolved
@@ -10,15 +10,9 @@
  * the Kerberos v5 initialization functions instead.
  *
  * Originally written by Robert Morgan and Booker C. Bense.
-<<<<<<< HEAD
- * Substantial updates by Russ Allbery <rra@stanford.edu>
- * Copyright 1995, 1996, 1997, 1999, 2000, 2001, 2002, 2004, 2005, 2006, 2007,
- *     2008, 2009, 2010, 2011, 2012
-=======
  * Substantial updates by Russ Allbery <eagle@eyrie.org>
  * Copyright 1995, 1996, 1997, 1999, 2000, 2001, 2002, 2004, 2005, 2006, 2007,
  *     2008, 2009, 2010, 2011, 2012, 2014
->>>>>>> 4542c036
  *     The Board of Trustees of the Leland Stanford Junior University
  *
  * See LICENSE for licensing terms.
@@ -174,10 +168,7 @@
     krb5_creds creds;
     const char *cache = config->cache;
     krb5_ccache ccache = NULL;
-<<<<<<< HEAD
-=======
     int oerrno;
->>>>>>> 4542c036
 
     /*
      * If we have owner, group, or mode information, we have to create a
@@ -187,7 +178,6 @@
     if (private->set_perms) {
         int fd;
         char *tmp;
-<<<<<<< HEAD
 
         if (xasprintf(&tmp, "%s_XXXXXX", config->cache) < 0)
             die("cannot format ticket cache name");
@@ -198,23 +188,6 @@
         }
         if (fchmod(fd, 0600) < 0) {
             syswarn("cannot chmod temporary ticket cache file");
-            return errno;
-        }
-        close(fd);
-        cache = tmp;
-    }
-
-=======
-
-        if (xasprintf(&tmp, "%s_XXXXXX", config->cache) < 0)
-            die("cannot format ticket cache name");
-        fd = mkstemp(tmp);
-        if (fd < 0) {
-            syswarn("cannot create temporary ticket cache file");
-            return errno;
-        }
-        if (fchmod(fd, 0600) < 0) {
-            syswarn("cannot chmod temporary ticket cache file");
             oerrno = errno;
             unlink(tmp);
             return oerrno;
@@ -223,7 +196,6 @@
         cache = tmp;
     }
 
->>>>>>> 4542c036
     /* Verbose logging of what we're doing. */
     if (config->verbose) {
         char *p;
@@ -245,11 +217,7 @@
         if (code != 0) {
             warn_krb5(ctx, code, "error resolving keytab %s",
                       private->keytab);
-<<<<<<< HEAD
-            return code;
-=======
             goto done;
->>>>>>> 4542c036
         }
         code = krb5_get_init_creds_keytab(ctx, &creds, config->client,
                                           keytab, 0, private->service,
@@ -270,12 +238,8 @@
             *p = '\0';
         else {
             warn("password too long");
-<<<<<<< HEAD
-            return KRB5_LIBOS_CANTREADPWD;
-=======
             code = KRB5_LIBOS_CANTREADPWD;
             goto done;
->>>>>>> 4542c036
         }
         code = krb5_get_init_creds_password(ctx, &creds, config->client,
                                             buffer, NULL, NULL, 0,
@@ -285,7 +249,6 @@
     if (code != 0) {
         warn_krb5(ctx, code, "error getting credentials");
         goto done;
-<<<<<<< HEAD
     }
 
     /* Set up the new ticket cache. */
@@ -299,21 +262,6 @@
         warn_krb5(ctx, code, "error initializing ticket cache");
         goto done;
     }
-=======
-    }
-
-    /* Set up the new ticket cache. */
-    code = krb5_cc_resolve(ctx, cache, &ccache);
-    if (code != 0) {
-        warn_krb5(ctx, code, "error creating ticket cache");
-        goto done;
-    }
-    code = krb5_cc_initialize(ctx, ccache, config->client);
-    if (code != 0) {
-        warn_krb5(ctx, code, "error initializing ticket cache");
-        goto done;
-    }
->>>>>>> 4542c036
     code = krb5_cc_store_cred(ctx, ccache, &creds);
     if (code != 0) {
         warn_krb5(ctx, code, "error storing credentials");
@@ -321,8 +269,6 @@
     }
     krb5_cc_close(ctx, ccache);
     ccache = NULL;
-<<<<<<< HEAD
-=======
 
     /*
      * If we aren't changing ownership or permissions, we're done.  If we are,
@@ -343,22 +289,7 @@
     /* If we failed and were generating a separate cache, unlink it. */
     if (private->set_perms)
         unlink(cache);
->>>>>>> 4542c036
-
-    /*
-     * If we aren't changing ownership or permissions, we're done.  If we are,
-     * set the owner, group, and mode of the resulting cache, and then rename
-     * it into place.
-     */
-    if (private->set_perms) {
-        code = set_permissions(cache, private);
-        if (code != 0)
-            goto done;
-        if (rename(cache, config->cache) < 0)
-            code = errno;
-    }
-
-done:
+
     /* Make sure that we don't free princ; we use it later. */
     if (creds.client == config->client)
         creds.client = NULL;
@@ -455,16 +386,10 @@
     struct group *gr;
     krb5_context ctx;
     krb5_deltat life_secs;
-<<<<<<< HEAD
-    bool search_keytab = false;
-    static const char optstring[]
-        = "bc:Ff:g:H:hI:i:K:k:Ll:m:no:Pp:qr:S:stUu:vx";
-=======
     bool run_as_daemon;
     bool search_keytab = false;
     static const char optstring[]
         = "abc:Ff:g:H:hI:i:K:k:Ll:m:no:Pp:qr:S:stUu:vx";
->>>>>>> 4542c036
 
     /* Initialize logging. */
     message_program_name = "k5start";
@@ -478,10 +403,7 @@
     private.group = (gid_t) -1;
     while ((opt = getopt(argc, argv, optstring)) != EOF)
         switch (opt) {
-<<<<<<< HEAD
-=======
         case 'a': config.always_renew = true;   break;
->>>>>>> 4542c036
         case 'b': config.background = true;     break;
         case 'c': config.childfile = optarg;    break;
         case 'F': nonforwardable = true;        break;
@@ -523,10 +445,7 @@
             config.keep_ticket = convert_number(optarg, 10);
             if (config.keep_ticket <= 0)
                 die("-K interval argument %s invalid", optarg);
-<<<<<<< HEAD
-=======
             config.ignore_errors = true;
->>>>>>> 4542c036
             break;
         case 'L':
             openlog(message_program_name, LOG_PID, LOG_DAEMON);
@@ -587,13 +506,10 @@
     if (argc >= 1)  
         config.command = argv;
 
-<<<<<<< HEAD
-=======
     /* If -x was given, we still want to exit on initial auth failure. */
     if (config.exit_errors)
         config.ignore_errors = false;
 
->>>>>>> 4542c036
     /*
      * If an owner was provided but no group, and the owner was given as a
      * username, set the group to the primary group of that user.
@@ -602,18 +518,12 @@
         private.group = pw->pw_gid;
 
     /* Check the arguments for consistency. */
-<<<<<<< HEAD
-    if (config.background && private.keytab == NULL)
-        die("-b option requires a keytab be specified with -f");
-    if (config.background && config.keep_ticket == 0 && config.command == NULL)
-=======
     run_as_daemon = (config.keep_ticket != 0 || config.command != NULL);
     if (config.always_renew && run_as_daemon)
         die("-a only makes sense with -K or a command to run");
     if (config.background && private.keytab == NULL)
         die("-b option requires a keytab be specified with -f");
     if (config.background && run_as_daemon)
->>>>>>> 4542c036
         die("-b only makes sense with -K or a command to run");
     if (config.keep_ticket > 0 && private.keytab == NULL)
         die("-K option requires a keytab be specified with -f");
@@ -628,11 +538,6 @@
         die("-U option requires a keytab be specified with -f");
     if (search_keytab && (principal != NULL || inst != NULL))
         die("-U option cannot be used with -u or -i options");
-<<<<<<< HEAD
-    if (config.happy_ticket > 0 && config.keep_ticket > 0)
-        die("-H and -K options cannot be used at the same time");
-=======
->>>>>>> 4542c036
     if (config.happy_ticket > 0 && config.command != NULL)
         die("-H option cannot be used with a command");
     if (config.childfile != NULL && config.command == NULL)
